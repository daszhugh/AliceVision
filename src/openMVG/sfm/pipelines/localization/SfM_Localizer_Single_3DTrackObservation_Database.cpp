--- conflicted
+++ resolved
@@ -7,10 +7,7 @@
 
 #include "openMVG/sfm/pipelines/localization/SfM_Localizer_Single_3DTrackObservation_Database.hpp"
 #include "openMVG/matching/indMatch.hpp"
-<<<<<<< HEAD
-=======
 #include "openMVG/matching/regions_matcher.hpp"
->>>>>>> c7343ac9
 
 namespace openMVG {
 namespace sfm {
@@ -84,22 +81,16 @@
   {
     if (sfm_data_ == nullptr || matching_interface_ == nullptr)
     {
-      std::cerr << std::endl
-        << "The internal sfm_data structure is not initialized!" << std::endl;
       return false;
     }
 
     matching::IndMatches vec_putative_matches;
     if (!matching_interface_->Match(0.8, query_regions, vec_putative_matches))
     {
-      std::cerr << std::endl
-        << "Matching failed!" << std::endl;
       return false;
     }
 
-    std::cout << "Number of 3D2d putative correspondences found: " 
-            << vec_putative_matches.size() << std::endl;
-    
+    std::cout << "#3D2d putative correspondences: " << vec_putative_matches.size() << std::endl;
     // Init the 3D-2d correspondences array
     Image_Localizer_Match_Data resection_data;
     if (resection_data_ptr)
@@ -111,9 +102,7 @@
     Mat2X pt2D_original(2, vec_putative_matches.size());
     for (size_t i = 0; i < vec_putative_matches.size(); ++i)
     {
-      // get the ID of the 3D point associated to the database feature
-      const IndexT pt3D_ID = index_to_landmark_id_[vec_putative_matches[i]._i];
-      resection_data.pt3D.col(i) = sfm_data_->GetLandmarks().at(pt3D_ID).X;
+      resection_data.pt3D.col(i) = sfm_data_->GetLandmarks().at(index_to_landmark_id_[vec_putative_matches[i]._i]).X;
       resection_data.pt2D.col(i) = query_regions.GetRegionPosition(vec_putative_matches[i]._j);
       pt2D_original.col(i) = resection_data.pt2D.col(i);
       // Handle image distortion if intrinsic is known (to ease the resection)
