--- conflicted
+++ resolved
@@ -439,13 +439,8 @@
   }
 }
 
-<<<<<<< HEAD
-#ifdef HAVE_OPENGV
+#if OPENMVG_IS_DEFINED(OPENMVG_HAVE_OPENGV)
 bool CCTagLocalizer::localizeRig_opengv(const std::vector<features::MapRegionsPerDesc> & vec_queryRegions,
-=======
-#if OPENMVG_IS_DEFINED(OPENMVG_HAVE_OPENGV)
-bool CCTagLocalizer::localizeRig_opengv(const std::vector<std::unique_ptr<features::Regions> > & vec_queryRegions,
->>>>>>> 9a3bb581
                                  const std::vector<std::pair<std::size_t, std::size_t> > &imageSize,
                                  const LocalizerParameters *parameters,
                                  std::vector<cameras::Pinhole_Intrinsic_Radial_K3 > &vec_queryIntrinsics,
