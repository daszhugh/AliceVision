--- conflicted
+++ resolved
@@ -59,7 +59,7 @@
   maskFunc(image);
 
   // undistort
-  if(cam->isValid() && cam->have_disto())
+  if(cam->isValid() && cam->hasDistortion())
   {
     // undistort the image and save it
     using Pix = typename ImageT::Tpixel;
@@ -265,15 +265,9 @@
       {
           ALICEVISION_LOG_INFO("image " << viewId << ", exposure: " << cameraExposure << ", Ev " << ev << " Ev compensation: " + std::to_string(exposureCompensation));
       }
-<<<<<<< HEAD
 
       image::Image<unsigned char> mask;
       if(tryLoadMask(&mask, masksFolders, viewId, srcImage))
-=======
-      
-      // undistort
-      if(cam->isValid() && cam->hasDistortion())
->>>>>>> 8d7753f8
       {
         process<Image<RGBAfColor>>(dstColorImage, cam, metadata, srcImage, evCorrection, exposureCompensation, [&mask] (Image<RGBAfColor> & image)
         {
